# Copyright 2016 The TensorFlow Authors. All Rights Reserved.
#
# Licensed under the Apache License, Version 2.0 (the "License");
# you may not use this file except in compliance with the License.
# You may obtain a copy of the License at
#
#     http://www.apache.org/licenses/LICENSE-2.0
#
# Unless required by applicable law or agreed to in writing, software
# distributed under the License is distributed on an "AS IS" BASIS,
# WITHOUT WARRANTIES OR CONDITIONS OF ANY KIND, either express or implied.
# See the License for the specific language governing permissions and
# limitations under the License.
# ==============================================================================
"""Tests for Keras backend."""
from __future__ import absolute_import
from __future__ import division
from __future__ import print_function

from absl.testing import parameterized
import numpy as np
import scipy.sparse

from tensorflow.core.protobuf import config_pb2
from tensorflow.python import keras
from tensorflow.python.eager import context
from tensorflow.python.framework import dtypes
from tensorflow.python.framework import errors_impl
from tensorflow.python.framework import ops
from tensorflow.python.framework import sparse_tensor
from tensorflow.python.framework import test_util
from tensorflow.python.ops import array_ops
from tensorflow.python.ops import nn
from tensorflow.python.ops import variables
from tensorflow.python.platform import test
from tensorflow.python.util import tf_inspect


def compare_single_input_op_to_numpy(keras_op,
                                     np_op,
                                     input_shape,
                                     dtype='float32',
                                     negative_values=True,
                                     keras_args=None,
                                     keras_kwargs=None,
                                     np_args=None,
                                     np_kwargs=None):
  keras_args = keras_args or []
  keras_kwargs = keras_kwargs or {}
  np_args = np_args or []
  np_kwargs = np_kwargs or {}
  inputs = 2. * np.random.random(input_shape)
  if negative_values:
    inputs -= 1.
  keras_output = keras_op(keras.backend.variable(inputs, dtype=dtype),
                          *keras_args, **keras_kwargs)
  keras_output = keras.backend.eval(keras_output)
  np_output = np_op(inputs.astype(dtype), *np_args, **np_kwargs)
  try:
    np.testing.assert_allclose(keras_output, np_output, atol=1e-4)
  except AssertionError:
    raise AssertionError('Test for op `' + str(keras_op.__name__) + '` failed; '
                         'Expected ' + str(np_output) + ' but got ' +
                         str(keras_output))


def compare_two_inputs_op_to_numpy(keras_op,
                                   np_op,
                                   input_shape_a,
                                   input_shape_b,
                                   dtype='float32',
                                   keras_args=None,
                                   keras_kwargs=None,
                                   np_args=None,
                                   np_kwargs=None):
  keras_args = keras_args or []
  keras_kwargs = keras_kwargs or {}
  np_args = np_args or []
  np_kwargs = np_kwargs or {}
  input_a = np.random.random(input_shape_a)
  input_b = np.random.random(input_shape_b)
  keras_output = keras_op(keras.backend.variable(input_a, dtype=dtype),
                          keras.backend.variable(input_b, dtype=dtype),
                          *keras_args, **keras_kwargs)
  keras_output = keras.backend.eval(keras_output)
  np_output = np_op(input_a.astype(dtype), input_b.astype(dtype),
                    *np_args, **np_kwargs)
  try:
    np.testing.assert_allclose(keras_output, np_output, atol=1e-4)
  except AssertionError:
    raise AssertionError('Test for op `' + str(keras_op.__name__) + '` failed; '
                         'Expected ' + str(np_output) + ' but got ' +
                         str(keras_output))


@test_util.run_all_in_graph_and_eager_modes
class BackendUtilsTest(test.TestCase):

  def test_backend(self):
    self.assertEqual(keras.backend.backend(), 'tensorflow')

  def test_espilon(self):
    epsilon = 1e-2
    keras.backend.set_epsilon(epsilon)
    self.assertEqual(keras.backend.epsilon(), epsilon)
    keras.backend.set_epsilon(1e-7)

  def test_floatx(self):
    floatx = 'float64'
    keras.backend.set_floatx(floatx)
    self.assertEqual(keras.backend.floatx(), floatx)
    keras.backend.set_floatx('float32')

  def test_image_data_format(self):
    image_data_format = 'channels_first'
    keras.backend.set_image_data_format(image_data_format)
    self.assertEqual(keras.backend.image_data_format(), image_data_format)
    keras.backend.set_image_data_format('channels_last')

  def test_get_reset_uids(self):
    self.assertEqual(keras.backend.get_uid('foo'), 1)
    self.assertEqual(keras.backend.get_uid('foo'), 2)

    keras.backend.reset_uids()
    self.assertEqual(keras.backend.get_uid('foo'), 1)

  def test_learning_phase(self):
    with self.cached_session() as sess:
      keras.backend.set_learning_phase(1)
      self.assertEqual(keras.backend.learning_phase(), 1)
      with self.assertRaises(ValueError):
        keras.backend.set_learning_phase(2)

      # Test running with a learning-phase-consuming layer
      keras.backend.set_learning_phase(0)
      x = keras.Input((3,))
      y = keras.layers.BatchNormalization()(x)
      if not context.executing_eagerly():
        self.evaluate(variables.global_variables_initializer())
        sess.run(y, feed_dict={x: np.random.random((2, 3))})

  def test_learning_phase_scope(self):
    with self.cached_session():
      initial_learning_phase = keras.backend.learning_phase()
      with keras.backend.learning_phase_scope(1) as lp:
        self.assertEqual(lp, 1)
        self.assertEqual(keras.backend.learning_phase(), 1)
      self.assertEqual(keras.backend.learning_phase(), initial_learning_phase)
      with keras.backend.learning_phase_scope(0) as lp:
        self.assertEqual(lp, 0)
        self.assertEqual(keras.backend.learning_phase(), 0)
      self.assertEqual(keras.backend.learning_phase(), initial_learning_phase)
      with self.assertRaises(ValueError):
        with keras.backend.learning_phase_scope(None):
          pass
      self.assertEqual(keras.backend.learning_phase(), initial_learning_phase)

  def test_int_shape(self):
    x = keras.backend.ones(shape=(3, 4))
    self.assertEqual(keras.backend.int_shape(x), (3, 4))

    if not context.executing_eagerly():
      x = keras.backend.placeholder(shape=(None, 4))
      self.assertEqual(keras.backend.int_shape(x), (None, 4))

  def test_in_train_phase(self):
    with self.cached_session():
      y1 = keras.backend.variable(1)
      y2 = keras.backend.variable(2)
      if context.executing_eagerly():
        with keras.backend.learning_phase_scope(0):
          y_val_test = keras.backend.in_train_phase(y1, y2).numpy()
        with keras.backend.learning_phase_scope(1):
          y_val_train = keras.backend.in_train_phase(y1, y2).numpy()
      else:
        y = keras.backend.in_train_phase(y1, y2)
        f = keras.backend.function([keras.backend.learning_phase()], [y])
        y_val_test = f([0])[0]
        y_val_train = f([1])[0]
      self.assertAllClose(y_val_test, 2)
      self.assertAllClose(y_val_train, 1)

  def test_is_keras_tensor(self):
    x = keras.backend.variable(1)
    self.assertEqual(keras.backend.is_keras_tensor(x), False)
    x = keras.Input(shape=(1,))
    self.assertEqual(keras.backend.is_keras_tensor(x), True)
    with self.assertRaises(ValueError):
      keras.backend.is_keras_tensor(0)

  def test_stop_gradient(self):
    x = keras.backend.variable(1)
    y = keras.backend.stop_gradient(x)
    if not context.executing_eagerly():
      self.assertEqual(y.op.name[:12], 'StopGradient')

    xs = [keras.backend.variable(1) for _ in range(3)]
    ys = keras.backend.stop_gradient(xs)
    if not context.executing_eagerly():
      for y in ys:
        self.assertEqual(y.op.name[:12], 'StopGradient')


@test_util.run_all_in_graph_and_eager_modes
class BackendVariableTest(test.TestCase):

  def test_zeros(self):
    with self.cached_session():
      x = keras.backend.zeros((3, 4))
      val = keras.backend.eval(x)
      self.assertAllClose(val, np.zeros((3, 4)))

  def test_ones(self):
    with self.cached_session():
      x = keras.backend.ones((3, 4))
      val = keras.backend.eval(x)
      self.assertAllClose(val, np.ones((3, 4)))

  def test_eye(self):
    with self.cached_session():
      x = keras.backend.eye(4)
      val = keras.backend.eval(x)
      self.assertAllClose(val, np.eye(4))

  def test_zeros_like(self):
    with self.cached_session():
      x = keras.backend.zeros((3, 4))
      y = keras.backend.zeros_like(x)
      val = keras.backend.eval(y)
      self.assertAllClose(val, np.zeros((3, 4)))

  def test_ones_like(self):
    with self.cached_session():
      x = keras.backend.zeros((3, 4))
      y = keras.backend.ones_like(x)
      val = keras.backend.eval(y)
      self.assertAllClose(val, np.ones((3, 4)))

  def test_random_uniform_variable(self):
    with self.cached_session():
      x = keras.backend.random_uniform_variable((30, 20), low=1, high=2, seed=0)
      val = keras.backend.eval(x)
      self.assertAllClose(val.mean(), 1.5, atol=1e-1)
      self.assertAllClose(val.max(), 2., atol=1e-1)
      self.assertAllClose(val.min(), 1., atol=1e-1)

  def test_random_normal_variable(self):
    with self.cached_session():
      x = keras.backend.random_normal_variable((30, 20), 1., 0.5,
                                               seed=0)
      val = keras.backend.eval(x)
      self.assertAllClose(val.mean(), 1., atol=1e-1)
      self.assertAllClose(val.std(), 0.5, atol=1e-1)

  def test_count_params(self):
    with self.cached_session():
      x = keras.backend.zeros((4, 5))
      val = keras.backend.count_params(x)
      self.assertAllClose(val, 20)

  def test_constant(self):
    with self.cached_session():
      ref_val = np.random.random((3, 4)).astype('float32')
      x = keras.backend.constant(ref_val)
      val = keras.backend.eval(x)
      self.assertAllClose(val, ref_val)

  def test_sparse_variable(self):
    with self.cached_session():
      val = scipy.sparse.eye(10)
      x = keras.backend.variable(val)
      self.assertTrue(isinstance(x, sparse_tensor.SparseTensor))

      y = keras.backend.to_dense(x)
      self.assertFalse(keras.backend.is_sparse(y))


@test_util.run_all_in_graph_and_eager_modes
class BackendLinearAlgebraTest(test.TestCase):

  def test_dot(self):
    x = keras.backend.ones(shape=(2, 3))
    y = keras.backend.ones(shape=(3, 4))
    xy = keras.backend.dot(x, y)
    self.assertEqual(xy.get_shape().as_list(), [2, 4])

    x = keras.backend.ones(shape=(32, 28, 3))
    y = keras.backend.ones(shape=(3, 4))
    xy = keras.backend.dot(x, y)
    self.assertEqual(xy.get_shape().as_list(), [32, 28, 4])

  def test_batch_dot(self):
    x = keras.backend.ones(shape=(32, 20, 1))
    y = keras.backend.ones(shape=(32, 30, 20))
    xy = keras.backend.batch_dot(x, y, axes=[1, 2])
    self.assertEqual(xy.get_shape().as_list(), [32, 1, 30])

    # TODO(fchollet): insufficiently tested.

  def test_reduction_ops(self):
    ops_to_test = [
        (keras.backend.max, np.max),
        (keras.backend.min, np.min),
        (keras.backend.sum, np.sum),
        (keras.backend.prod, np.prod),
        (keras.backend.var, np.var),
        (keras.backend.std, np.std),
        (keras.backend.mean, np.mean),
        (keras.backend.argmin, np.argmin),
        (keras.backend.argmax, np.argmax),
    ]
    for keras_op, np_op in ops_to_test:
      with self.cached_session():
        compare_single_input_op_to_numpy(keras_op, np_op, input_shape=(4, 7, 5),
                                         keras_kwargs={'axis': 1},
                                         np_kwargs={'axis': 1})
        compare_single_input_op_to_numpy(keras_op, np_op, input_shape=(4, 7, 5),
                                         keras_kwargs={'axis': -1},
                                         np_kwargs={'axis': -1})
        if 'keepdims' in tf_inspect.getargspec(keras_op).args:
          compare_single_input_op_to_numpy(keras_op, np_op,
                                           input_shape=(4, 7, 5),
                                           keras_kwargs={'axis': 1,
                                                         'keepdims': True},
                                           np_kwargs={'axis': 1,
                                                      'keepdims': True})

  def test_elementwise_ops(self):
    ops_to_test = [
        (keras.backend.square, np.square),
        (keras.backend.abs, np.abs),
        (keras.backend.round, np.round),
        (keras.backend.sign, np.sign),
        (keras.backend.sin, np.sin),
        (keras.backend.cos, np.cos),
        (keras.backend.exp, np.exp),
    ]
    for keras_op, np_op in ops_to_test:
      with self.cached_session():
        compare_single_input_op_to_numpy(keras_op, np_op, input_shape=(4, 7))

    ops_to_test = [
        (keras.backend.sqrt, np.sqrt),
        (keras.backend.log, np.log),
    ]
    for keras_op, np_op in ops_to_test:
      with self.cached_session():
        compare_single_input_op_to_numpy(keras_op, np_op,
                                         input_shape=(4, 7),
                                         negative_values=False)

    with self.cached_session():
      compare_single_input_op_to_numpy(
          keras.backend.clip, np.clip,
          input_shape=(6, 4),
          keras_kwargs={'min_value': 0.1, 'max_value': 2.4},
          np_kwargs={'a_min': 0.1, 'a_max': 1.4})

    with self.cached_session():
      compare_single_input_op_to_numpy(
          keras.backend.pow, np.power,
          input_shape=(6, 4),
          keras_args=[3],
          np_args=[3])

  def test_two_tensor_ops(self):
    ops_to_test = [
        (keras.backend.equal, np.equal),
        (keras.backend.not_equal, np.not_equal),
        (keras.backend.greater, np.greater),
        (keras.backend.greater_equal, np.greater_equal),
        (keras.backend.less, np.less),
        (keras.backend.less_equal, np.less_equal),
        (keras.backend.maximum, np.maximum),
        (keras.backend.minimum, np.minimum),
    ]
    for keras_op, np_op in ops_to_test:
      with self.cached_session():
        compare_two_inputs_op_to_numpy(keras_op, np_op,
                                       input_shape_a=(4, 7),
                                       input_shape_b=(4, 7))

  def test_relu(self):
    x = ops.convert_to_tensor([[-4, 0], [2, 7]], 'float32')
    with self.cached_session():
      # standard relu
      relu_op = keras.backend.relu(x)
      self.assertAllClose(keras.backend.eval(relu_op), [[0, 0], [2, 7]])

      # alpha (leaky relu used)
      relu_op = keras.backend.relu(x, alpha=0.5)
      if not context.executing_eagerly():
        self.assertTrue('LeakyRelu' in relu_op.name)
      self.assertAllClose(keras.backend.eval(relu_op), [[-2, 0], [2, 7]])

      # max_value < some elements
      relu_op = keras.backend.relu(x, max_value=5)
      self.assertAllClose(keras.backend.eval(relu_op), [[0, 0], [2, 5]])

      # nn.relu6 used
      relu_op = keras.backend.relu(x, max_value=6)
      if not context.executing_eagerly():
        self.assertTrue('Relu6' in relu_op.name)  # uses tf.nn.relu6
      self.assertAllClose(keras.backend.eval(relu_op), [[0, 0], [2, 6]])

      # max value > 6
      relu_op = keras.backend.relu(x, max_value=10)
      self.assertAllClose(keras.backend.eval(relu_op), [[0, 0], [2, 7]])

      # max value is float
      relu_op = keras.backend.relu(x, max_value=4.3)
      self.assertAllClose(keras.backend.eval(relu_op), [[0, 0], [2, 4.3]])

      # max value == 0
      relu_op = keras.backend.relu(x, max_value=0)
      self.assertAllClose(keras.backend.eval(relu_op), [[0, 0], [0, 0]])

      # alpha and max_value
      relu_op = keras.backend.relu(x, alpha=0.25, max_value=3)
      self.assertAllClose(keras.backend.eval(relu_op), [[-1, 0], [2, 3]])

      # threshold
      relu_op = keras.backend.relu(x, threshold=3)
      self.assertAllClose(keras.backend.eval(relu_op), [[0, 0], [0, 7]])

      # threshold is float
      relu_op = keras.backend.relu(x, threshold=1.5)
      self.assertAllClose(keras.backend.eval(relu_op), [[0, 0], [2, 7]])

      # threshold is negative
      relu_op = keras.backend.relu(x, threshold=-5)
      self.assertAllClose(keras.backend.eval(relu_op), [[-4, 0], [2, 7]])

      # threshold and max_value
      relu_op = keras.backend.relu(x, threshold=3, max_value=5)
      self.assertAllClose(keras.backend.eval(relu_op), [[0, 0], [0, 5]])

      # threshold and alpha
      relu_op = keras.backend.relu(x, alpha=0.25, threshold=4)
      self.assertAllClose(keras.backend.eval(relu_op), [[-2, -1], [-0.5, 7]])

      # threshold, alpha, and max_value
      relu_op = keras.backend.relu(x, alpha=0.25, threshold=4, max_value=5)
      self.assertAllClose(keras.backend.eval(relu_op), [[-2, -1], [-0.5, 5]])


@test_util.run_all_in_graph_and_eager_modes
class BackendShapeOpsTest(test.TestCase):

  def test_reshape(self):
    with self.cached_session():
      compare_single_input_op_to_numpy(keras.backend.reshape, np.reshape,
                                       input_shape=(4, 7),
                                       keras_args=[(2, 14)],
                                       np_args=[(2, 14)])

  def test_concatenate(self):
    a = keras.backend.variable(np.ones((1, 2, 3)))
    b = keras.backend.variable(np.ones((1, 2, 2)))
    y = keras.backend.concatenate([a, b], axis=-1)
    self.assertEqual(y.get_shape().as_list(), [1, 2, 5])

  def test_permute_dimensions(self):
    with self.cached_session():
      compare_single_input_op_to_numpy(keras.backend.permute_dimensions,
                                       np.transpose,
                                       input_shape=(4, 7),
                                       keras_args=[(1, 0)],
                                       np_args=[(1, 0)])

  def test_resize_images(self):
    height_factor = 2
    width_factor = 2
    data_format = 'channels_last'
    x = keras.backend.variable(np.ones((1, 2, 2, 3)))
    y = keras.backend.resize_images(x,
                                    height_factor,
                                    width_factor,
                                    data_format)
    self.assertEqual(y.get_shape().as_list(), [1, 4, 4, 3])

    data_format = 'channels_first'
    x = keras.backend.variable(np.ones((1, 3, 2, 2)))
    y = keras.backend.resize_images(x,
                                    height_factor,
                                    width_factor,
                                    data_format)
    self.assertEqual(y.get_shape().as_list(), [1, 3, 4, 4])

    # Invalid use:
    with self.assertRaises(ValueError):
      keras.backend.resize_images(x,
                                  height_factor,
                                  width_factor,
                                  data_format='unknown')

  def test_resize_volumes(self):
    height_factor = 2
    width_factor = 2
    depth_factor = 2
    data_format = 'channels_last'
    x = keras.backend.variable(np.ones((1, 2, 2, 2, 3)))
    y = keras.backend.resize_volumes(x,
                                     depth_factor,
                                     height_factor,
                                     width_factor,
                                     data_format)
    self.assertEqual(y.get_shape().as_list(), [1, 4, 4, 4, 3])

    data_format = 'channels_first'
    x = keras.backend.variable(np.ones((1, 3, 2, 2, 2)))
    y = keras.backend.resize_volumes(x,
                                     depth_factor,
                                     height_factor,
                                     width_factor,
                                     data_format)
    self.assertEqual(y.get_shape().as_list(), [1, 3, 4, 4, 4])

    # Invalid use:
    with self.assertRaises(ValueError):
      keras.backend.resize_volumes(x,
                                   depth_factor,
                                   height_factor,
                                   width_factor,
                                   data_format='unknown')

  def test_repeat_elements(self):
    x = keras.backend.variable(np.ones((1, 3, 2)))
    y = keras.backend.repeat_elements(x, 3, axis=1)
    self.assertEqual(y.get_shape().as_list(), [1, 9, 2])

    # Use with a dynamic axis:
    if not context.executing_eagerly():
      x = keras.backend.placeholder(shape=(2, None, 2))
      y = keras.backend.repeat_elements(x, 3, axis=1)
      self.assertEqual(y.get_shape().as_list(), [2, None, 2])

  def test_repeat(self):
    x = keras.backend.variable(np.ones((1, 3)))
    y = keras.backend.repeat(x, 2)
    self.assertEqual(y.get_shape().as_list(), [1, 2, 3])

  def test_flatten(self):
    with self.cached_session():
      compare_single_input_op_to_numpy(keras.backend.flatten,
                                       np.reshape,
                                       input_shape=(4, 7, 6),
                                       np_args=[(4 * 7 * 6,)])

  def test_batch_flatten(self):
    with self.cached_session():
      compare_single_input_op_to_numpy(keras.backend.batch_flatten,
                                       np.reshape,
                                       input_shape=(4, 7, 6),
                                       np_args=[(4, 7 * 6)])

  def test_temporal_padding(self):

    def ref_op(x, padding):
      shape = list(x.shape)
      shape[1] += padding[0] + padding[1]
      y = np.zeros(tuple(shape))
      y[:, padding[0]:-padding[1], :] = x
      return y

    with self.cached_session():
      compare_single_input_op_to_numpy(keras.backend.temporal_padding,
                                       ref_op,
                                       input_shape=(4, 7, 6),
                                       keras_args=[(2, 3)],
                                       np_args=[(2, 3)])

  def test_spatial_2d_padding(self):

    def ref_op(x, padding, data_format='channels_last'):
      shape = list(x.shape)
      if data_format == 'channels_last':
        shape[1] += padding[0][0] + padding[0][1]
        shape[2] += padding[1][0] + padding[1][1]
        y = np.zeros(tuple(shape))
        y[:, padding[0][0]:-padding[0][1], padding[1][0]:-padding[1][1], :] = x
      else:
        shape[2] += padding[0][0] + padding[0][1]
        shape[3] += padding[1][0] + padding[1][1]
        y = np.zeros(tuple(shape))
        y[:, :, padding[0][0]:-padding[0][1], padding[1][0]:-padding[1][1]] = x
      return y

    with self.cached_session():
      compare_single_input_op_to_numpy(
          keras.backend.spatial_2d_padding,
          ref_op,
          input_shape=(2, 3, 2, 3),
          keras_args=[((2, 3), (1, 2))],
          keras_kwargs={'data_format': 'channels_last'},
          np_args=[((2, 3), (1, 2))],
          np_kwargs={'data_format': 'channels_last'})
      compare_single_input_op_to_numpy(
          keras.backend.spatial_2d_padding,
          ref_op,
          input_shape=(2, 3, 2, 3),
          keras_args=[((2, 3), (1, 2))],
          keras_kwargs={'data_format': 'channels_first'},
          np_args=[((2, 3), (1, 2))],
          np_kwargs={'data_format': 'channels_first'})

  def test_spatial_3d_padding(self):

    def ref_op(x, padding, data_format='channels_last'):
      shape = list(x.shape)
      if data_format == 'channels_last':
        shape[1] += padding[0][0] + padding[0][1]
        shape[2] += padding[1][0] + padding[1][1]
        shape[3] += padding[2][0] + padding[2][1]
        y = np.zeros(tuple(shape))
        y[:,
          padding[0][0]:-padding[0][1],
          padding[1][0]:-padding[1][1],
          padding[2][0]:-padding[2][1],
          :] = x
      else:
        shape[2] += padding[0][0] + padding[0][1]
        shape[3] += padding[1][0] + padding[1][1]
        shape[4] += padding[2][0] + padding[2][1]
        y = np.zeros(tuple(shape))
        y[:, :,
          padding[0][0]:-padding[0][1],
          padding[1][0]:-padding[1][1],
          padding[2][0]:-padding[2][1]] = x
      return y

    with self.cached_session():
      compare_single_input_op_to_numpy(
          keras.backend.spatial_3d_padding,
          ref_op,
          input_shape=(2, 3, 2, 3, 2),
          keras_args=[((2, 3), (1, 2), (2, 3))],
          keras_kwargs={'data_format': 'channels_last'},
          np_args=[((2, 3), (1, 2), (2, 3))],
          np_kwargs={'data_format': 'channels_last'})
      compare_single_input_op_to_numpy(
          keras.backend.spatial_3d_padding,
          ref_op,
          input_shape=(2, 3, 2, 3, 2),
          keras_args=[((2, 3), (1, 2), (2, 3))],
          keras_kwargs={'data_format': 'channels_first'},
          np_args=[((2, 3), (1, 2), (2, 3))],
          np_kwargs={'data_format': 'channels_first'})


@test_util.run_all_in_graph_and_eager_modes
class BackendNNOpsTest(test.TestCase, parameterized.TestCase):

  def test_bias_add(self):
    with self.cached_session():
      keras_op = keras.backend.bias_add
      np_op = np.add
      compare_two_inputs_op_to_numpy(keras_op, np_op,
                                     input_shape_a=(4, 7),
                                     input_shape_b=(7,))
      compare_two_inputs_op_to_numpy(keras_op, np_op,
                                     input_shape_a=(4, 3, 7),
                                     input_shape_b=(7,))
      compare_two_inputs_op_to_numpy(keras_op, np_op,
                                     input_shape_a=(4, 3, 5, 7),
                                     input_shape_b=(7,))
      compare_two_inputs_op_to_numpy(keras_op, np_op,
                                     input_shape_a=(4, 3, 5, 2, 7),
                                     input_shape_b=(7,))

      with self.assertRaises((ValueError, errors_impl.InvalidArgumentError)):
        x = keras.backend.variable((3, 4))
        b = keras.backend.variable((3, 4))
        keras.backend.bias_add(x, b)
      with self.assertRaises(ValueError):
        x = keras.backend.variable((3, 4))
        b = keras.backend.variable((4,))
        keras.backend.bias_add(x, b, data_format='unknown')

  def test_bias_add_channels_first(self):
    with self.cached_session():

      def keras_op(x, b):
        return keras.backend.bias_add(x, b, data_format='channels_first')

      def np_op(x, b):
        if x.ndim == 3:
          b = b.reshape((1, b.shape[0], 1))
        if x.ndim == 4:
          b = b.reshape((1, b.shape[0], 1, 1))
        return x + b

      compare_two_inputs_op_to_numpy(keras_op, np_op,
                                     input_shape_a=(4, 3, 7),
                                     input_shape_b=(3,))
      compare_two_inputs_op_to_numpy(keras_op, np_op,
                                     input_shape_a=(4, 3, 5, 7),
                                     input_shape_b=(3,))

  def test_pool2d(self):
    val = np.random.random((10, 3, 10, 10))
    x = keras.backend.variable(val)
    y = keras.backend.pool2d(x, (2, 2), strides=(1, 1),
                             padding='valid', data_format='channels_first',
                             pool_mode='max')
    self.assertEqual(y.get_shape().as_list(), [10, 3, 9, 9])

    y = keras.backend.pool2d(x, (2, 2), strides=(1, 1),
                             padding='valid', data_format='channels_first',
                             pool_mode='avg')
    self.assertEqual(y.get_shape().as_list(), [10, 3, 9, 9])

    val = np.random.random((10, 10, 10, 3))
    x = keras.backend.variable(val)
    y = keras.backend.pool2d(x, (2, 2), strides=(1, 1),
                             padding='valid', data_format='channels_last')
    self.assertEqual(y.get_shape().as_list(), [10, 9, 9, 3])

    val = np.random.random((10, 10, 10, 3))
    x = keras.backend.variable(val)
    y = keras.backend.pool2d(x, (2, 2), strides=(1, 1),
                             padding='same', data_format='channels_last')
    self.assertEqual(y.get_shape().as_list(), [10, 10, 10, 3])

    val = np.random.random((10, 10, 10, 3))
    x = keras.backend.variable(val)
    y = keras.backend.pool2d(x, (2, 2), strides=(2, 2),
                             padding='same', data_format='channels_last')
    self.assertEqual(y.get_shape().as_list(), [10, 5, 5, 3])

    with self.assertRaises(ValueError):
      y = keras.backend.pool2d(x, (2, 2), strides=(2, 2),
                               padding='other', data_format='channels_last')
    with self.assertRaises(ValueError):
      y = keras.backend.pool2d(x, (2, 2), strides=(2, 2),
                               data_format='other')
    with self.assertRaises(ValueError):
      y = keras.backend.pool2d(x, (2, 2, 2), strides=(2, 2))
    with self.assertRaises(ValueError):
      y = keras.backend.pool2d(x, (2, 2), strides=(2, 2, 2))
    with self.assertRaises(ValueError):
      y = keras.backend.pool2d(x, (2, 2), strides=(2, 2), pool_mode='other')

  def test_pool3d(self):
    val = np.random.random((10, 3, 10, 10, 10))
    x = keras.backend.variable(val)
    y = keras.backend.pool3d(x, (2, 2, 2), strides=(1, 1, 1),
                             padding='valid', data_format='channels_first',
                             pool_mode='max')
    self.assertEqual(y.get_shape().as_list(), [10, 3, 9, 9, 9])

    y = keras.backend.pool3d(x, (2, 2, 2), strides=(1, 1, 1),
                             padding='valid', data_format='channels_first',
                             pool_mode='avg')
    self.assertEqual(y.get_shape().as_list(), [10, 3, 9, 9, 9])

    val = np.random.random((10, 10, 10, 10, 3))
    x = keras.backend.variable(val)
    y = keras.backend.pool3d(x, (2, 2, 2), strides=(1, 1, 1),
                             padding='valid', data_format='channels_last')
    self.assertEqual(y.get_shape().as_list(), [10, 9, 9, 9, 3])

    val = np.random.random((10, 10, 10, 10, 3))
    x = keras.backend.variable(val)
    y = keras.backend.pool3d(x, (2, 2, 2), strides=(1, 1, 1),
                             padding='same', data_format='channels_last')
    self.assertEqual(y.get_shape().as_list(), [10, 10, 10, 10, 3])

    val = np.random.random((10, 10, 10, 10, 3))
    x = keras.backend.variable(val)
    y = keras.backend.pool3d(x, (2, 2, 2), strides=(2, 2, 2),
                             padding='same', data_format='channels_last')
    self.assertEqual(y.get_shape().as_list(), [10, 5, 5, 5, 3])

  def test_conv1d(self):
    val = np.random.random((10, 4, 10))
    x = keras.backend.variable(val)
    kernel_val = np.random.random((3, 4, 5))
    k = keras.backend.variable(kernel_val)
    y = keras.backend.conv1d(x, k, strides=(1,),
                             padding='valid', data_format='channels_first')
    self.assertEqual(y.get_shape().as_list(), [10, 5, 8])

    val = np.random.random((10, 10, 4))
    x = keras.backend.variable(val)
    y = keras.backend.conv1d(x, k, strides=(1,),
                             padding='valid', data_format='channels_last')
    self.assertEqual(y.get_shape().as_list(), [10, 8, 5])

    val = np.random.random((10, 10, 4))
    x = keras.backend.variable(val)
    y = keras.backend.conv1d(x, k, strides=(1,),
                             padding='same', data_format='channels_last')
    self.assertEqual(y.get_shape().as_list(), [10, 10, 5])

    val = np.random.random((10, 10, 4))
    x = keras.backend.variable(val)
    y = keras.backend.conv1d(x, k, strides=(2,),
                             padding='same', data_format='channels_last')
    self.assertEqual(y.get_shape().as_list(), [10, 5, 5])

  def test_local_conv_channels_dim(self):
    filters = 3
    batch_size = 2

    for input_shape in [(3, 5), (2, 3, 5), (2, 5, 3, 4)]:
      channels_in = input_shape[0]
      input_spatial_shape = input_shape[1:]
      dim = len(input_spatial_shape)

      inputs = np.random.normal(0, 1, (batch_size,) + input_shape)
      inputs_cf = keras.backend.variable(inputs)

      for kernel_size in [1, 2]:
        for stride in [1, 2]:
          kernel_sizes = (kernel_size,) * dim
          strides = (stride,) * dim

          output_shape = tuple([(i - kernel_size + stride) // stride
                                for i in input_spatial_shape])

          kernel_shape = (np.prod(output_shape),
                          np.prod(kernel_sizes) * channels_in,
                          filters)

          kernel = np.random.normal(
              0,
              1,
              output_shape + (channels_in, np.prod(kernel_sizes), filters)
          )

          kernel_cf = np.reshape(kernel, kernel_shape)
          kernel_cf = keras.backend.variable(kernel_cf)

          conv_cf = keras.backend.local_conv(inputs_cf,
                                             kernel_cf,
                                             kernel_sizes,
                                             strides,
                                             output_shape,
                                             'channels_first')

          inputs_cl = np.transpose(inputs, [0, 2] + list(range(3, dim + 2)) +
                                   [1])
          inputs_cl = keras.backend.variable(inputs_cl)

          kernel_cl = np.reshape(
              np.transpose(kernel, list(range(dim)) + [dim + 1, dim, dim + 2]),
              kernel_shape
          )
          kernel_cl = keras.backend.variable(kernel_cl)

          conv_cl = keras.backend.local_conv(inputs_cl,
                                             kernel_cl,
                                             kernel_sizes,
                                             strides,
                                             output_shape,
                                             'channels_last')
          with self.cached_session():
            conv_cf = keras.backend.eval(conv_cf)
            conv_cl = keras.backend.eval(conv_cl)

          self.assertAllCloseAccordingToType(
              conv_cf,
              np.transpose(conv_cl,
                           [0, dim + 1] + list(range(1, dim + 1))),
              atol=1e-5
          )

  @parameterized.named_parameters(
      ('local_conv1d', (5, 6), (3,), (1,), (3,)),
      ('local_conv2d', (4, 5, 6), (3, 3), (1, 1), (2, 3)))
  def test_local_conv_1d_and_2d(self,
                                input_shape,
                                kernel_sizes,
                                strides,
                                output_shape):
    filters = 3
    batch_size = 2

    inputs = np.random.normal(0, 1, (batch_size,) + input_shape)
    inputs = keras.backend.variable(inputs)

    kernel = np.random.normal(0, 1, (np.prod(output_shape),
                                     np.prod(kernel_sizes) * input_shape[-1],
                                     filters))
    kernel = keras.backend.variable(kernel)

    local_conv = keras.backend.local_conv(inputs,
                                          kernel,
                                          kernel_sizes,
                                          strides,
                                          output_shape,
                                          'channels_last')
    if len(output_shape) == 1:
      local_conv_dim = keras.backend.local_conv1d(inputs,
                                                  kernel,
                                                  kernel_sizes,
                                                  strides,
                                                  'channels_last')
    else:
      local_conv_dim = keras.backend.local_conv2d(inputs,
                                                  kernel,
                                                  kernel_sizes,
                                                  strides,
                                                  output_shape,
                                                  'channels_last')

    with self.cached_session():
      local_conv = keras.backend.eval(local_conv)
      local_conv_dim = keras.backend.eval(local_conv_dim)

    self.assertAllCloseAccordingToType(local_conv, local_conv_dim)

  def test_conv2d(self):
    val = np.random.random((10, 4, 10, 10))
    x = keras.backend.variable(val)
    kernel_val = np.random.random((3, 3, 4, 5))
    k = keras.backend.variable(kernel_val)
    y = keras.backend.conv2d(x, k,
                             padding='valid', data_format='channels_first')
    self.assertEqual(y.get_shape().as_list(), [10, 5, 8, 8])

    val = np.random.random((10, 10, 10, 4))
    x = keras.backend.variable(val)
    y = keras.backend.conv2d(x, k, strides=(1, 1),
                             padding='valid', data_format='channels_last')
    self.assertEqual(y.get_shape().as_list(), [10, 8, 8, 5])

    val = np.random.random((10, 10, 10, 4))
    x = keras.backend.variable(val)
    y = keras.backend.conv2d(x, k, strides=(1, 1),
                             padding='same', data_format='channels_last')
    self.assertEqual(y.get_shape().as_list(), [10, 10, 10, 5])

    val = np.random.random((10, 10, 10, 4))
    x = keras.backend.variable(val)
    y = keras.backend.conv2d(x, k, strides=(2, 2),
                             padding='same', data_format='channels_last')
    self.assertEqual(y.get_shape().as_list(), [10, 5, 5, 5])
    with self.assertRaises(ValueError):
      y = keras.backend.conv2d(x, k, (2, 2),
                               padding='other', data_format='channels_last')
    with self.assertRaises(ValueError):
      y = keras.backend.conv2d(x, k, (2, 2),
                               data_format='other')
    with self.assertRaises(ValueError):
      y = keras.backend.conv2d(x, k, (2, 2, 2))

  def test_separable_conv2d(self):
    val = np.random.random((10, 4, 10, 10))
    x = keras.backend.variable(val)
    depthwise_kernel_val = np.random.random((3, 3, 4, 1))
    pointwise_kernel_val = np.random.random((1, 1, 4, 5))
    dk = keras.backend.variable(depthwise_kernel_val)
    pk = keras.backend.variable(pointwise_kernel_val)
    y = keras.backend.separable_conv2d(
        x, dk, pk, padding='valid', data_format='channels_first')
    self.assertEqual(y.get_shape().as_list(), [10, 5, 8, 8])

    val = np.random.random((10, 10, 10, 4))
    x = keras.backend.variable(val)
    y = keras.backend.separable_conv2d(
        x, dk, pk, strides=(1, 1), padding='valid', data_format='channels_last')
    self.assertEqual(y.get_shape().as_list(), [10, 8, 8, 5])

    val = np.random.random((10, 10, 10, 4))
    x = keras.backend.variable(val)
    y = keras.backend.separable_conv2d(
        x, dk, pk, strides=(1, 1), padding='same', data_format='channels_last')
    self.assertEqual(y.get_shape().as_list(), [10, 10, 10, 5])

    val = np.random.random((10, 10, 10, 4))
    x = keras.backend.variable(val)
    y = keras.backend.separable_conv2d(
        x, dk, pk, strides=(2, 2), padding='same', data_format='channels_last')
    self.assertEqual(y.get_shape().as_list(), [10, 5, 5, 5])
    with self.assertRaises(ValueError):
      y = keras.backend.separable_conv2d(
          x, dk, pk, (2, 2), padding='other', data_format='channels_last')
    with self.assertRaises(ValueError):
      y = keras.backend.separable_conv2d(
          x, dk, pk, (2, 2), data_format='other')
    with self.assertRaises(ValueError):
      y = keras.backend.separable_conv2d(x, dk, pk, (2, 2, 2))

  def test_conv3d(self):
    val = np.random.random((10, 4, 10, 10, 10))
    x = keras.backend.variable(val)
    kernel_val = np.random.random((3, 3, 3, 4, 5))
    k = keras.backend.variable(kernel_val)
    y = keras.backend.conv3d(x, k,
                             padding='valid', data_format='channels_first')
    self.assertEqual(y.get_shape().as_list(), [10, 5, 8, 8, 8])

    val = np.random.random((10, 10, 10, 10, 4))
    x = keras.backend.variable(val)
    y = keras.backend.conv3d(x, k, strides=(1, 1, 1),
                             padding='valid', data_format='channels_last')
    self.assertEqual(y.get_shape().as_list(), [10, 8, 8, 8, 5])

    val = np.random.random((10, 10, 10, 10, 4))
    x = keras.backend.variable(val)
    y = keras.backend.conv3d(x, k, strides=(1, 1, 1),
                             padding='same', data_format='channels_last')
    self.assertEqual(y.get_shape().as_list(), [10, 10, 10, 10, 5])

    val = np.random.random((10, 10, 10, 10, 4))
    x = keras.backend.variable(val)
    y = keras.backend.conv3d(x, k, strides=(2, 2, 2),
                             padding='same', data_format='channels_last')
    self.assertEqual(y.get_shape().as_list(), [10, 5, 5, 5, 5])
    with self.assertRaises(ValueError):
      y = keras.backend.conv3d(x, k, (2, 2, 2),
                               padding='other', data_format='channels_last')
    with self.assertRaises(ValueError):
      y = keras.backend.conv3d(x, k, (2, 2, 2),
                               data_format='other')
    with self.assertRaises(ValueError):
      y = keras.backend.conv3d(x, k, (2, 2))

  def test_rnn(self):
    # implement a simple RNN
    num_samples = 4
    input_dim = 5
    output_dim = 3
    timesteps = 6

    input_val = np.random.random(
        (num_samples, timesteps, input_dim)).astype(np.float32)
    init_state_val = np.random.random(
        (num_samples, output_dim)).astype(np.float32)
    w_i_val = np.random.random((input_dim, output_dim)).astype(np.float32)
    w_o_val = np.random.random((output_dim, output_dim)).astype(np.float32)
    np_mask = np.random.randint(2, size=(num_samples, timesteps))

    def rnn_step_fn():
      w_i = keras.backend.variable(w_i_val)
      w_o = keras.backend.variable(w_o_val)

      def step_function(x, states):
        assert len(states) == 1
        prev_output = states[0]
        output = keras.backend.dot(x, w_i) + keras.backend.dot(prev_output, w_o)
        return output, [output]

      return step_function

    # test default setup
    last_output_list = [[], [], [], [], [], []]
    outputs_list = [[], [], [], [], [], []]
    state_list = [[], [], [], [], [], []]

    rnn_fn = rnn_step_fn()
    inputs = keras.backend.variable(input_val)
    initial_states = [keras.backend.variable(init_state_val)]
    mask = keras.backend.variable(np_mask)

    kwargs_list = [
        {'go_backwards': False, 'mask': None},
        {'go_backwards': False, 'mask': None, 'unroll': True},
        {'go_backwards': True, 'mask': None},
        {'go_backwards': True, 'mask': None, 'unroll': True},
        {'go_backwards': False, 'mask': mask},
        {'go_backwards': False, 'mask': mask, 'unroll': True},
    ]
    with self.cached_session():
      for i, kwargs in enumerate(kwargs_list):
        last_output, outputs, new_states = keras.backend.rnn(rnn_fn, inputs,
                                                             initial_states,
                                                             **kwargs)
        # check static shape inference
        self.assertEqual(last_output.get_shape().as_list(),
                         [num_samples, output_dim])
        self.assertEqual(outputs.get_shape().as_list(),
                         [num_samples, timesteps, output_dim])
        for state in new_states:
          self.assertEqual(state.get_shape().as_list(),
                           [num_samples, output_dim])

        last_output_list[i].append(keras.backend.eval(last_output))
        outputs_list[i].append(keras.backend.eval(outputs))
        self.assertEqual(len(new_states), 1)
        state_list[i].append(keras.backend.eval(new_states[0]))

      def assert_list_pairwise(z_list, atol=1e-05):
        for (z1, z2) in zip(z_list[1:], z_list[:-1]):
          self.assertAllClose(z1, z2, atol=atol)

      assert_list_pairwise(last_output_list[0], atol=1e-04)
      assert_list_pairwise(outputs_list[0], atol=1e-04)
      assert_list_pairwise(state_list[0], atol=1e-04)
      assert_list_pairwise(last_output_list[2], atol=1e-04)
      assert_list_pairwise(outputs_list[2], atol=1e-04)
      assert_list_pairwise(state_list[2], atol=1e-04)

      for l, u_l in zip(last_output_list[0], last_output_list[1]):
        self.assertAllClose(l, u_l, atol=1e-04)

      for o, u_o in zip(outputs_list[0], outputs_list[1]):
        self.assertAllClose(o, u_o, atol=1e-04)

      for s, u_s in zip(state_list[0], state_list[1]):
        self.assertAllClose(s, u_s, atol=1e-04)

      for b_l, b_u_l in zip(last_output_list[2], last_output_list[3]):
        self.assertAllClose(b_l, b_u_l, atol=1e-04)

      for b_o, b_u_o in zip(outputs_list[2], outputs_list[3]):
        self.assertAllClose(b_o, b_u_o, atol=1e-04)

      for b_s, b_u_s in zip(state_list[2], state_list[3]):
        self.assertAllClose(b_s, b_u_s, atol=1e-04)

  def test_rnn_additional_states(self):
    # implement a simple RNN
    num_samples = 4
    input_dim = 5
    output_dim = 3
    timesteps = 6

    input_val = np.random.random(
        (num_samples, timesteps, input_dim)).astype(np.float32)
    init_state_val = np.random.random(
        (num_samples, output_dim)).astype(np.float32)
    w_i_val = np.random.random((input_dim, output_dim)).astype(np.float32)
    w_o_val = np.random.random((output_dim, output_dim)).astype(np.float32)
    np_mask = np.random.randint(2, size=(num_samples, timesteps))

    def rnn_step_fn():
      w_i = keras.backend.variable(w_i_val)
      w_o = keras.backend.variable(w_o_val)

      def step_function(x, states):
        assert len(states) == 2
        prev_output = states[0]
        output = keras.backend.dot(x, w_i) + keras.backend.dot(prev_output, w_o)
        return output, [output,
                        keras.backend.concatenate([output, output], axis=-1)]

      return step_function

    # test default setup
    last_output_list = [[], [], [], [], [], []]
    outputs_list = [[], [], [], [], [], []]
    state_list = [[], [], [], [], [], []]
    additional_state_list = [[], [], [], [], [], []]

    rnn_fn = rnn_step_fn()
    inputs = keras.backend.variable(input_val)
    initial_states = [
        keras.backend.variable(init_state_val),
        ops.convert_to_tensor(
            np.concatenate([init_state_val, init_state_val], axis=-1))
    ]
    mask = keras.backend.variable(np_mask)

    kwargs_list = [
        {'go_backwards': False, 'mask': None},
        {'go_backwards': False, 'mask': None, 'unroll': True},
        {'go_backwards': True, 'mask': None},
        {'go_backwards': True, 'mask': None, 'unroll': True},
        {'go_backwards': False, 'mask': mask},
        {'go_backwards': False, 'mask': mask, 'unroll': True},
    ]
    with self.cached_session():
      for i, kwargs in enumerate(kwargs_list):
        last_output, outputs, new_states = keras.backend.rnn(rnn_fn, inputs,
                                                             initial_states,
                                                             **kwargs)
        # check static shape inference
        self.assertEqual(last_output.get_shape().as_list(),
                         [num_samples, output_dim])
        self.assertEqual(outputs.get_shape().as_list(),
                         [num_samples, timesteps, output_dim])
        # for state in new_states:
        #   self.assertEqual(state.get_shape().as_list(),
        #                     [num_samples, output_dim])
        self.assertEqual(new_states[0].get_shape().as_list(),
                         [num_samples, output_dim])
        self.assertEqual(new_states[1].get_shape().as_list(),
                         [num_samples, 2 * output_dim])

        last_output_list[i].append(keras.backend.eval(last_output))
        outputs_list[i].append(keras.backend.eval(outputs))
        self.assertEqual(len(new_states), 2)
        state_list[i].append(keras.backend.eval(new_states[0]))
        additional_state_list[i].append(keras.backend.eval(new_states[1]))

      def assert_list_pairwise(z_list, atol=1e-05):
        for (z1, z2) in zip(z_list[1:], z_list[:-1]):
          self.assertAllClose(z1, z2, atol=atol)

      assert_list_pairwise(last_output_list[0], atol=1e-04)
      assert_list_pairwise(outputs_list[0], atol=1e-04)
      assert_list_pairwise(state_list[0], atol=1e-04)
      assert_list_pairwise(additional_state_list[0], atol=1e-04)
      assert_list_pairwise(last_output_list[2], atol=1e-04)
      assert_list_pairwise(outputs_list[2], atol=1e-04)
      assert_list_pairwise(state_list[2], atol=1e-04)
      assert_list_pairwise(additional_state_list[2], atol=1e-04)

      for l, u_l in zip(last_output_list[0], last_output_list[1]):
        self.assertAllClose(l, u_l, atol=1e-04)

      for o, u_o in zip(outputs_list[0], outputs_list[1]):
        self.assertAllClose(o, u_o, atol=1e-04)

      for s, u_s in zip(state_list[0], state_list[1]):
        self.assertAllClose(s, u_s, atol=1e-04)

      for s, u_s in zip(additional_state_list[0], additional_state_list[1]):
        self.assertAllClose(s, u_s, atol=1e-04)

      for b_l, b_u_l in zip(last_output_list[2], last_output_list[3]):
        self.assertAllClose(b_l, b_u_l, atol=1e-04)

      for b_o, b_u_o in zip(outputs_list[2], outputs_list[3]):
        self.assertAllClose(b_o, b_u_o, atol=1e-04)

      for b_s, b_u_s in zip(state_list[2], state_list[3]):
        self.assertAllClose(b_s, b_u_s, atol=1e-04)

      for s, u_s in zip(additional_state_list[2], additional_state_list[3]):
        self.assertAllClose(s, u_s, atol=1e-04)

  def test_rnn_output_and_state_masking_independent(self):
    num_samples = 2
    num_timesteps = 4
    state_and_io_size = 2
    mask_last_num_timesteps = 2  # for second sample only

    # a step function that just outputs inputs,
    # but increments states +1 per timestep
    def step_function(inputs, states):
      return inputs, [s + 1 for s in states]

<<<<<<< HEAD
    inputs_vals = np.random.random(
        (num_samples, num_timesteps, state_and_io_size))
=======
    inputs_vals = np.random.random((num_samples, num_timesteps,
                                    state_and_io_size))
>>>>>>> cdfa6f23
    initial_state_vals = np.random.random((num_samples, state_and_io_size))
    # masking of two last timesteps for second sample only
    mask_vals = np.ones((num_samples, num_timesteps))
    mask_vals[1, -mask_last_num_timesteps:] = 0

    # outputs expected to be same as inputs for the first sample
    expected_outputs = inputs_vals.copy()
    # but for the second sample all outputs in masked region should be the same
    # as last output before masked region
    expected_outputs[1, -mask_last_num_timesteps:] = \
        expected_outputs[1, -(mask_last_num_timesteps + 1)]

    expected_last_state = initial_state_vals.copy()
    # first state should be incremented for every timestep (no masking)
    expected_last_state[0] += num_timesteps
    # second state should not be incremented for last two timesteps
    expected_last_state[1] += (num_timesteps - mask_last_num_timesteps)

    # verify same expected output for `unroll=true/false`
    inputs = keras.backend.variable(inputs_vals)
    initial_states = [keras.backend.variable(initial_state_vals)]
    mask = keras.backend.variable(mask_vals)
    for unroll in [True, False]:
      _, outputs, last_states = keras.backend.rnn(
          step_function,
          inputs,
          initial_states,
          mask=mask,
          unroll=unroll,
          input_length=num_timesteps if unroll else None)

      self.assertAllClose(keras.backend.eval(outputs), expected_outputs)
<<<<<<< HEAD
      self.assertAllClose(keras.backend.eval(
          last_states[0]), expected_last_state)
=======
      self.assertAllClose(
          keras.backend.eval(last_states[0]), expected_last_state)
>>>>>>> cdfa6f23

  def test_rnn_output_num_dim_larger_than_2_masking(self):
    num_samples = 3
    num_timesteps = 4
    num_features = 5

    def step_function(inputs, states):
      outputs = keras.backend.tile(keras.backend.expand_dims(inputs), [1, 1, 2])
      return outputs, [keras.backend.identity(s) for s in states]
      # Note: cannot just return states (which can be a problem) ->
      # tensorflow/python/ops/resource_variable_ops.py", line 824, in set_shape
      # NotImplementedError: ResourceVariable does not implement set_shape()

    inputs_vals = np.random.random((num_samples, num_timesteps, num_features))
    initial_state_vals = np.random.random((num_samples, 6))
    mask_vals = np.ones((num_samples, num_timesteps))
    mask_vals[-1, -1] = 0  # final timestep masked for last sample

    expected_outputs = np.repeat(inputs_vals[..., None], repeats=2, axis=-1)
    # for the last sample, the final timestep (in masked region) should be the
    # same as the second to final output (before masked region)
    expected_outputs[-1, -1] = expected_outputs[-1, -2]

    inputs = keras.backend.variable(inputs_vals)
    initial_states = [keras.backend.variable(initial_state_vals)]
    mask = keras.backend.variable(mask_vals)
    for unroll in [True, False]:
      _, outputs, _ = keras.backend.rnn(
          step_function,
          inputs,
          initial_states,
          mask=mask,
          unroll=unroll,
          input_length=num_timesteps if unroll else None)

      self.assertAllClose(keras.backend.eval(outputs), expected_outputs)

  def test_rnn_state_num_dim_larger_than_2_masking(self):
    num_samples = 3
    num_timesteps = 4

    def step_function(inputs, states):
      return inputs, [s + 1 for s in states]

    inputs_vals = np.random.random((num_samples, num_timesteps, 5))
    initial_state_vals = np.random.random((num_samples, 6, 7))
    mask_vals = np.ones((num_samples, num_timesteps))
    mask_vals[0, -2:] = 0  # final two timesteps masked for first sample

    expected_last_state = initial_state_vals.copy()
    expected_last_state[0] += (num_timesteps - 2)
    expected_last_state[1:] += num_timesteps

    inputs = keras.backend.variable(inputs_vals)
    initial_states = [keras.backend.variable(initial_state_vals)]
    mask = keras.backend.variable(mask_vals)
    for unroll in [True, False]:
      _, _, last_states = keras.backend.rnn(
          step_function,
          inputs,
          initial_states,
          mask=mask,
          unroll=unroll,
          input_length=num_timesteps if unroll else None)

      self.assertAllClose(
          keras.backend.eval(last_states[0]), expected_last_state)

  def test_normalize_batch_in_training(self):
    val = np.random.random((10, 3, 10, 10))
    x = keras.backend.variable(val)
    reduction_axes = (0, 2, 3)

    g_val = np.random.random((3,))
    b_val = np.random.random((3,))
    gamma = keras.backend.variable(g_val)
    beta = keras.backend.variable(b_val)
    normed, mean, var = keras.backend.normalize_batch_in_training(
        x, gamma, beta, reduction_axes, epsilon=1e-3)
    self.assertEqual(normed.get_shape().as_list(), [10, 3, 10, 10])
    self.assertEqual(mean.get_shape().as_list(), [3,])
    self.assertEqual(var.get_shape().as_list(), [3,])

    # case: gamma=None
    gamma = None
    normed, mean, var = keras.backend.normalize_batch_in_training(
        x, gamma, beta, reduction_axes, epsilon=1e-3)
    self.assertEqual(normed.get_shape().as_list(), [10, 3, 10, 10])
    self.assertEqual(mean.get_shape().as_list(), [3,])
    self.assertEqual(var.get_shape().as_list(), [3,])

    # case: beta=None
    beta = None
    normed, mean, var = keras.backend.normalize_batch_in_training(
        x, gamma, beta, reduction_axes, epsilon=1e-3)
    self.assertEqual(normed.get_shape().as_list(), [10, 3, 10, 10])
    self.assertEqual(mean.get_shape().as_list(), [3,])
    self.assertEqual(var.get_shape().as_list(), [3,])


@test_util.run_all_in_graph_and_eager_modes
class TestCTC(test.TestCase):

  def test_ctc_decode(self):
    with self.cached_session():
      depth = 6
      seq_len_0 = 5
      input_prob_matrix_0 = np.asarray(
          [[0.30999, 0.309938, 0.0679938, 0.0673362, 0.0708352, 0.173908],
           [0.215136, 0.439699, 0.0370931, 0.0393967, 0.0381581, 0.230517],
           [0.199959, 0.489485, 0.0233221, 0.0251417, 0.0233289, 0.238763],
           [0.279611, 0.452966, 0.0204795, 0.0209126, 0.0194803, 0.20655],
           [0.51286, 0.288951, 0.0243026, 0.0220788, 0.0219297, 0.129878],
           # Random entry added in at time=5
           [0.155251, 0.164444, 0.173517, 0.176138, 0.169979, 0.160671]],
          dtype=np.float32)

      # len max_time_steps array of batch_size x depth matrices
      inputs = ([input_prob_matrix_0[t, :][np.newaxis, :]
                 for t in range(seq_len_0)] +  # Pad to max_time_steps = 8
                2 * [np.zeros((1, depth), dtype=np.float32)])

      inputs = keras.backend.variable(np.asarray(inputs).transpose((1, 0, 2)))

      # batch_size length vector of sequence_lengths
      input_length = keras.backend.variable(
          np.array([seq_len_0], dtype=np.int32))
      # batch_size length vector of negative log probabilities
      log_prob_truth = np.array([
          -3.5821197,  # output beam 0
          -3.777835    # output beam 1
      ], np.float32)[np.newaxis, :]

      decode_truth = [np.array([1, 0]), np.array([0, 1, 0])]
      beam_width = 2
      top_paths = 2

      decode_pred_tf, log_prob_pred_tf = keras.backend.ctc_decode(
          inputs,
          input_length,
          greedy=False,
          beam_width=beam_width,
          top_paths=top_paths)

      self.assertEqual(len(decode_pred_tf), top_paths)
      log_prob_pred = keras.backend.eval(log_prob_pred_tf)
      for i in range(top_paths):
        self.assertTrue(
            np.alltrue(
                decode_truth[i] == keras.backend.eval(decode_pred_tf[i])))
      self.assertAllClose(log_prob_truth, log_prob_pred)

  @test_util.run_deprecated_v1
  def test_ctc_batch_cost(self):
    with self.cached_session():
      label_lens = np.expand_dims(np.asarray([5, 4]), 1)
      input_lens = np.expand_dims(np.asarray([5, 5]), 1)  # number of timesteps
      loss_log_probs = [3.34211, 5.42262]

      # dimensions are batch x time x categories
      labels = np.asarray([[0, 1, 2, 1, 0], [0, 1, 1, 0, -1]])
      inputs = np.asarray(
          [[[0.633766, 0.221185, 0.0917319, 0.0129757, 0.0142857, 0.0260553],
            [0.111121, 0.588392, 0.278779, 0.0055756, 0.00569609, 0.010436],
            [0.0357786, 0.633813, 0.321418, 0.00249248, 0.00272882, 0.0037688],
            [0.0663296, 0.643849, 0.280111, 0.00283995, 0.0035545, 0.00331533],
            [0.458235, 0.396634, 0.123377, 0.00648837, 0.00903441, 0.00623107]],
           [[0.30176, 0.28562, 0.0831517, 0.0862751, 0.0816851, 0.161508],
            [0.24082, 0.397533, 0.0557226, 0.0546814, 0.0557528, 0.19549],
            [0.230246, 0.450868, 0.0389607, 0.038309, 0.0391602, 0.202456],
            [0.280884, 0.429522, 0.0326593, 0.0339046, 0.0326856, 0.190345],
            [0.423286, 0.315517, 0.0338439, 0.0393744, 0.0339315, 0.154046]]],
          dtype=np.float32)

      labels = keras.backend.variable(labels, dtype='int32')
      inputs = keras.backend.variable(inputs, dtype='float32')
      input_lens = keras.backend.variable(input_lens, dtype='int32')
      label_lens = keras.backend.variable(label_lens, dtype='int32')
      res = keras.backend.eval(
          keras.backend.ctc_batch_cost(labels, inputs, input_lens, label_lens))
      self.assertAllClose(res[:, 0], loss_log_probs, atol=1e-05)

      # test when batch_size = 1, that is, one sample only
      ref = [3.34211]
      input_lens = np.expand_dims(np.asarray([5]), 1)
      label_lens = np.expand_dims(np.asarray([5]), 1)

      labels = np.asarray([[0, 1, 2, 1, 0]])
      inputs = np.asarray(
          [[[0.633766, 0.221185, 0.0917319, 0.0129757, 0.0142857, 0.0260553], [
              0.111121, 0.588392, 0.278779, 0.0055756, 0.00569609, 0.010436
          ], [0.0357786, 0.633813, 0.321418, 0.00249248, 0.00272882, 0.0037688],
            [0.0663296, 0.643849, 0.280111, 0.00283995, 0.0035545, 0.00331533],
            [0.458235, 0.396634, 0.123377, 0.00648837, 0.00903441, 0.00623107]]
          ],
          dtype=np.float32)

      k_labels = keras.backend.variable(labels, dtype='int32')
      k_inputs = keras.backend.variable(inputs, dtype='float32')
      k_input_lens = keras.backend.variable(input_lens, dtype='int32')
      k_label_lens = keras.backend.variable(label_lens, dtype='int32')
      res = keras.backend.eval(
          keras.backend.ctc_batch_cost(k_labels, k_inputs, k_input_lens,
                                       k_label_lens))
      self.assertAllClose(res[:, 0], ref, atol=1e-05)


@test_util.run_all_in_graph_and_eager_modes
class TestRandomOps(test.TestCase):

  def test_random_binomial(self):
    with self.cached_session():
      np.random.seed(123)
      x = keras.backend.random_binomial((1000, 1000), p=0.5)
      self.assertAllClose(np.mean(keras.backend.eval(x)), 0.5, atol=0.1)

  def test_truncated_normal(self):
    with self.cached_session():
      np.random.seed(123)
      x = keras.backend.truncated_normal((1000, 1000), mean=0.0, stddev=1.0)
      y = keras.backend.eval(x)
      self.assertAllClose(np.mean(y), 0., atol=0.1)
      self.assertAllClose(np.std(y), 0.88, atol=0.1)
      self.assertAllClose(np.max(y), 2., atol=0.1)
      self.assertAllClose(np.min(y), -2., atol=0.1)

  def test_string_input(self):
    with self.cached_session():
      seq = keras.Sequential([
          keras.layers.InputLayer(input_shape=(1,), dtype=dtypes.string),
          keras.layers.Lambda(lambda x: x[0])
      ])
      preds = seq.predict([['tensorflow eager']])
      self.assertEqual(preds.shape, (1,))


class BackendGraphTests(test.TestCase):

  @test_util.run_deprecated_v1
  def test_is_placeholder(self):
    x = keras.backend.placeholder(shape=(1,))
    self.assertEqual(keras.backend.is_placeholder(x), True)
    # Test with TF placeholder
    x = keras.backend.array_ops.placeholder(dtype='float32', shape=(1,))
    self.assertEqual(keras.backend.is_placeholder(x), True)
    x = keras.backend.variable(1)
    self.assertEqual(keras.backend.is_placeholder(x), False)

  @test_util.run_in_graph_and_eager_modes
  def test_function_basics(self):
    x1 = keras.backend.placeholder(shape=(), dtype='float32')
    x2 = keras.backend.placeholder(shape=(), dtype='int32')
    v = keras.backend.variable(10.)
    with keras.backend.get_graph().as_default():
      y1 = x1 + keras.backend.cast(x2, 'float32') + v
      y2 = x1 * keras.backend.cast(x2, 'float32')
      with ops.control_dependencies([y1]):
        u = keras.backend.update(v, 5.)
    f = keras.backend.function([x1, x2], [y1, y2], updates=[u])
    output_values = f([2, 3])
    self.assertEqual(output_values, [15., 6.])
    self.assertEqual(keras.backend.eval(v), 5.)

  @test_util.run_in_graph_and_eager_modes
  def test_function_placeholder_with_default(self):
    with keras.backend.get_graph().as_default():
      x1 = array_ops.placeholder_with_default(
          np.array(2., dtype='float32'), shape=())
      x2 = array_ops.placeholder_with_default(
          np.array(3, dtype='int32'), shape=())
    y1 = x1 + keras.backend.cast(x2, 'float32')
    y2 = x1 * keras.backend.cast(x2, 'float32')
    f = keras.backend.function([x1, x2], [y1, y2])
    output_values = f([4, 5])
    self.assertEqual(output_values, [9., 20.])
    output_values = f([None, None])
    self.assertEqual(output_values, [5., 6.])

  @test_util.run_deprecated_v1
  def test_function_tf_feed_symbols(self):
    # Test Keras backend functions with TF tensor inputs.
    with self.cached_session():
      # Test feeding a resource variable to `function`.
      x1 = keras.backend.placeholder(shape=())
      x2 = keras.backend.placeholder(shape=())
      lr = keras.backend.learning_phase()  # Include a placeholder_with_default.

      y1 = keras.backend.variable(10.)
      y2 = 3

      f = keras.backend.function(
          inputs=[x1, x2, lr],
          outputs=[x1 + 1, keras.backend.in_train_phase(x2 + 2, x2 - 1)])
      outs = f([y1, y2, None])  # Use default learning_phase value.
      self.assertEqual(outs, [11., 2.])
      outs = f([y1, y2, 1])  # Set learning phase value.
      self.assertEqual(outs, [11., 5.])

      # Test triggering a callable refresh by changing the input.
      y3 = keras.backend.constant(20.)  # Test with tensor
      outs = f([y3, y2, None])
      self.assertEqual(outs, [21., 2.])

      y4 = 4  # Test with non-symbol
      outs = f([y4, y2, None])
      self.assertEqual(outs, [5., 2.])

      # Test with a different dtype
      y5 = keras.backend.constant(10., dtype='float64')
      outs = f([y5, y2, None])
      self.assertEqual(outs, [11., 2.])

  @test_util.run_deprecated_v1
  def test_function_tf_fetches(self):
    # Additional operations can be passed to tf.Session().run() via its
    # `fetches` arguments. In contrast to `updates` argument of
    # keras.backend.function() these do not have control dependency on `outputs`
    # so they can run in parallel. Also they should not contribute to output of
    # keras.backend.function().
    with self.cached_session():
      x = keras.backend.variable(0.)
      y = keras.backend.variable(0.)
      x_placeholder = keras.backend.placeholder(shape=())
      y_placeholder = keras.backend.placeholder(shape=())

      f = keras.backend.function(
          inputs=[x_placeholder, y_placeholder],
          outputs=[x_placeholder + y_placeholder],
          updates=[(x, x_placeholder + 1.)],
          fetches=[keras.backend.update(y, 5.)])
      output = f([10., 20.])
      self.assertEqual(output, [30.])
      self.assertEqual(keras.backend.get_session().run(fetches=[x, y]),
                       [11., 5.])

  @test_util.run_deprecated_v1
  def test_function_tf_feed_dict(self):
    # Additional substitutions can be passed to `tf.Session().run()` via its
    # `feed_dict` arguments. Note that the feed_dict is passed once in the
    # constructor but we can modify the values in the dictionary. Through
    # this feed_dict we can provide additional substitutions besides Keras
    # inputs.
    with self.cached_session():
      x = keras.backend.variable(0.)
      y = keras.backend.variable(0.)
      x_placeholder = keras.backend.placeholder(shape=())
      y_placeholder = keras.backend.placeholder(shape=())

      feed_dict = {y_placeholder: 3.}
      fetches = [keras.backend.update(y, y_placeholder * 10.)]
      f = keras.backend.function(
          inputs=[x_placeholder],
          outputs=[x_placeholder + 1.],
          updates=[(x, x_placeholder + 10.)],
          feed_dict=feed_dict,
          fetches=fetches)
      output = f([10.])
      self.assertEqual(output, [11.])
      self.assertEqual(keras.backend.get_session().run(fetches=[x, y]),
                       [20., 30.])

      # updated value in feed_dict will be modified within the K.function()
      feed_dict[y_placeholder] = 4.
      output = f([20.])
      self.assertEqual(output, [21.])
      self.assertEqual(keras.backend.get_session().run(fetches=[x, y]),
                       [30., 40.])

  @test_util.run_deprecated_v1
  def test_function_tf_run_options_with_run_metadata(self):
    with self.cached_session():
      x_placeholder = keras.backend.placeholder(shape=())
      y_placeholder = keras.backend.placeholder(shape=())

      run_options = config_pb2.RunOptions(output_partition_graphs=True)
      run_metadata = config_pb2.RunMetadata()
      # enable run_options.
      f = keras.backend.function(
          inputs=[x_placeholder, y_placeholder],
          outputs=[x_placeholder + y_placeholder],
          options=run_options,
          run_metadata=run_metadata)
      output = f([10., 20.])
      self.assertEqual(output, [30.])
      self.assertGreater(len(run_metadata.partition_graphs), 0)
      # disable run_options.
      f1 = keras.backend.function(
          inputs=[x_placeholder, y_placeholder],
          outputs=[x_placeholder + y_placeholder],
          run_metadata=run_metadata)
      output1 = f1([10., 20.])
      self.assertEqual(output1, [30.])
      self.assertEqual(len(run_metadata.partition_graphs), 0)

  @test_util.run_deprecated_v1
  def test_function_fetch_callbacks(self):

    class CallbackStub(object):

      def __init__(self):
        self.times_called = 0
        self.callback_result = 0

      def _fetch_callback(self, result):
        self.times_called += 1
        self.callback_result = result

    with self.cached_session():
      callback = CallbackStub()
      x_placeholder = keras.backend.placeholder(shape=())
      y_placeholder = keras.backend.placeholder(shape=())

      callback_op = x_placeholder * y_placeholder

      f = keras.backend.function(
          inputs=[x_placeholder, y_placeholder],
          outputs=[x_placeholder + y_placeholder])
      f.fetches.append(callback_op)
      f.fetch_callbacks[callback_op] = callback._fetch_callback

      _ = f([10., 20.])

      self.assertEqual(callback.times_called, 1)
      self.assertEqual(callback.callback_result, 200)

  def test_placeholder(self):
    x = keras.backend.placeholder(shape=(3, 4))
    self.assertEqual(x.get_shape().as_list(), [3, 4])
    x = keras.backend.placeholder(shape=(3, 4), sparse=True)
    self.assertEqual(x.get_shape().as_list(), [3, 4])

  @test_util.run_deprecated_v1
  def test_batch_normalization(self):
    # No eager CPU kernel.
    g_val = np.random.random((3,))
    b_val = np.random.random((3,))
    gamma = keras.backend.variable(g_val)
    beta = keras.backend.variable(b_val)

    # 3D NHC case
    val = np.random.random((10, 5, 3))
    x = keras.backend.variable(val)
    mean, var = nn.moments(x, (0, 1), None, None, False)
    normed = keras.backend.batch_normalization(
        x, mean, var, beta, gamma, axis=-1, epsilon=1e-3)
    self.assertEqual(normed.shape.as_list(), [10, 5, 3])

    # 4D NHWC case
    val = np.random.random((10, 5, 5, 3))
    x = keras.backend.variable(val)
    mean, var = nn.moments(x, (0, 1, 2), None, None, False)
    normed = keras.backend.batch_normalization(
        x, mean, var, beta, gamma, axis=-1, epsilon=1e-3)
    self.assertEqual(normed.shape.as_list(), [10, 5, 5, 3])

    # 4D NCHW case
    val = np.random.random((10, 3, 5, 5))
    x = keras.backend.variable(val)
    mean, var = nn.moments(x, (0, 2, 3), None, None, False)
    normed = keras.backend.batch_normalization(
        x, mean, var, beta, gamma, axis=1, epsilon=1e-3)
    self.assertEqual(normed.shape.as_list(), [10, 3, 5, 5])


if __name__ == '__main__':
  test.main()<|MERGE_RESOLUTION|>--- conflicted
+++ resolved
@@ -1234,13 +1234,8 @@
     def step_function(inputs, states):
       return inputs, [s + 1 for s in states]
 
-<<<<<<< HEAD
-    inputs_vals = np.random.random(
-        (num_samples, num_timesteps, state_and_io_size))
-=======
     inputs_vals = np.random.random((num_samples, num_timesteps,
                                     state_and_io_size))
->>>>>>> cdfa6f23
     initial_state_vals = np.random.random((num_samples, state_and_io_size))
     # masking of two last timesteps for second sample only
     mask_vals = np.ones((num_samples, num_timesteps))
@@ -1273,13 +1268,8 @@
           input_length=num_timesteps if unroll else None)
 
       self.assertAllClose(keras.backend.eval(outputs), expected_outputs)
-<<<<<<< HEAD
-      self.assertAllClose(keras.backend.eval(
-          last_states[0]), expected_last_state)
-=======
       self.assertAllClose(
           keras.backend.eval(last_states[0]), expected_last_state)
->>>>>>> cdfa6f23
 
   def test_rnn_output_num_dim_larger_than_2_masking(self):
     num_samples = 3
