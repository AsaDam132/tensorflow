--- conflicted
+++ resolved
@@ -2731,11 +2731,7 @@
       try:
         self._ResizeImageWithPad(x, target_height, target_width,
                                  use_tensor_inputs)
-<<<<<<< HEAD
-      except Exception as e:
-=======
       except Exception as e:  # pylint: disable=broad-except
->>>>>>> 79dab9ce
         if err_msg not in str(e):
           raise
       else:
