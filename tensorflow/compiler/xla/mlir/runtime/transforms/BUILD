--- conflicted
+++ resolved
@@ -243,34 +243,11 @@
         "@llvm-project//mlir:Parser",
         "@llvm-project//mlir:Pass",
         "@llvm-project//mlir:ToLLVMIRTranslation",
-<<<<<<< HEAD
-        "//tensorflow/compiler/xla/mlir/runtime/ir:rt",
-        "//tensorflow/compiler/xla/runtime:arguments",
-        "//tensorflow/compiler/xla/runtime:compiler",
-        "//tensorflow/compiler/xla/runtime:constraints",
-        "//tensorflow/compiler/xla/runtime:executable",
-        "//tensorflow/compiler/xla/runtime:symbolic_shape",
     ] + if_llvm_aarch64_available([
         "@llvm-project//llvm:AArch64AsmParser",
     ]) + if_llvm_powerpc_available([
         "@llvm-project//llvm:PowerPCAsmParser",
     ]) + if_llvm_system_z_available([
-=======
-    ] + select({
-        "//tensorflow/tsl:arm_any": [
-            "@llvm-project//llvm:AArch64AsmParser",
-        ],
-        "//tensorflow/tsl:linux_ppc64le": [
-            "@llvm-project//llvm:PowerPCAsmParser",
-        ],
-        "//tensorflow/tsl:macos_arm64": [
-            "@llvm-project//llvm:AArch64AsmParser",
-        ],
-        "//conditions:default": [
-            "@llvm-project//llvm:X86AsmParser",
-        ],
-    }) + if_llvm_system_z_available([
->>>>>>> 3448c873
         "@llvm-project//llvm:SystemZAsmParser",
     ]) + if_llvm_x86_available([
         "@llvm-project//llvm:X86AsmParser",
