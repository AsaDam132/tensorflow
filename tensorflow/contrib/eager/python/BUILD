--- conflicted
+++ resolved
@@ -266,11 +266,8 @@
         "//tensorflow/python/eager:test",
         "//tensorflow/python/keras",
     ],
-<<<<<<< HEAD
     tags = ["no_windows"],  # TODO: needs investigation on Windows
-=======
     tags = ["notsan"],
->>>>>>> 88c75b08
 )
 
 filegroup(
